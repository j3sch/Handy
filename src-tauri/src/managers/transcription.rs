--- conflicted
+++ resolved
@@ -295,12 +295,8 @@
         params.set_print_realtime(false);
         params.set_print_timestamps(false);
         params.set_suppress_blank(true);
-<<<<<<< HEAD
         params.set_suppress_nst(true);
-=======
         params.set_no_speech_thold(0.2);
-        params.set_suppress_non_speech_tokens(true);
->>>>>>> ebb15898
 
         // Enable translation to English if requested
         if settings.translate_to_english {
